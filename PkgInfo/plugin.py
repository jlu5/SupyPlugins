--- conflicted
+++ resolved
@@ -140,15 +140,9 @@
         elif guess_dist == 'ubuntu' or dist == 'ubuntu':
             return self._ubuntu_fetcher
         elif guess_dist == 'mint':
-<<<<<<< HEAD
             return self._mint_fetcher
-        elif dist.startswith(('f', 'el', 'epel', 'olpc', 'rawhide')):
+        elif dist == 'fedora':
             return self._fedora_fetcher
-=======
-            return self.mint_fetcher
-        elif dist == 'fedora':
-            return self.fedora_fetcher
->>>>>>> 11242b40
 
     def _debian_fetcher(self, release, query, baseurl='https://packages.debian.org/', fetch_source=False, fetch_depends=False, multi=False):
         url = baseurl
@@ -350,11 +344,7 @@
             if data['type'] == 'error':
                 raise BadRequestError(data['error'])
 
-<<<<<<< HEAD
-    def _fedora_fetcher(self, release, query, fetch_source=False, fetch_depends=False):
-=======
-    def fedora_fetcher(self, release, query, fetch_source=False, fetch_depends=False, multi=False):
->>>>>>> 11242b40
+    def _fedora_fetcher(self, release, query, fetch_source=False, fetch_depends=False, multi=False):
         if fetch_source or fetch_depends:
             raise UnsupportedOperationError("--depends and --source lookup are not supported for Fedora")
         friendly_url = 'https://apps.fedoraproject.org/packages/%s' % query
