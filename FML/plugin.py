###
# Copyright (c) 2014, James Lu
# All rights reserved.
#
# Redistribution and use in source and binary forms, with or without
# modification, are permitted provided that the following conditions are met:
#
#   * Redistributions of source code must retain the above copyright notice,
#     this list of conditions, and the following disclaimer.
#   * Redistributions in binary form must reproduce the above copyright notice,
#     this list of conditions, and the following disclaimer in the
#     documentation and/or other materials provided with the distribution.
#   * Neither the name of the author of this software nor the name of
#     contributors to this software may be used to endorse or promote products
#     derived from this software without specific prior written consent.
#
# THIS SOFTWARE IS PROVIDED BY THE COPYRIGHT HOLDERS AND CONTRIBUTORS "AS IS"
# AND ANY EXPRESS OR IMPLIED WARRANTIES, INCLUDING, BUT NOT LIMITED TO, THE
# IMPLIED WARRANTIES OF MERCHANTABILITY AND FITNESS FOR A PARTICULAR PURPOSE
# ARE DISCLAIMED.  IN NO EVENT SHALL THE COPYRIGHT OWNER OR CONTRIBUTORS BE
# LIABLE FOR ANY DIRECT, INDIRECT, INCIDENTAL, SPECIAL, EXEMPLARY, OR
# CONSEQUENTIAL DAMAGES (INCLUDING, BUT NOT LIMITED TO, PROCUREMENT OF
# SUBSTITUTE GOODS OR SERVICES; LOSS OF USE, DATA, OR PROFITS; OR BUSINESS
# INTERRUPTION) HOWEVER CAUSED AND ON ANY THEORY OF LIABILITY, WHETHER IN
# CONTRACT, STRICT LIABILITY, OR TORT (INCLUDING NEGLIGENCE OR OTHERWISE)
# ARISING IN ANY WAY OUT OF THE USE OF THIS SOFTWARE, EVEN IF ADVISED OF THE
# POSSIBILITY OF SUCH DAMAGE.

###

from __future__ import unicode_literals
from xml.etree import ElementTree
import supybot.utils as utils
from supybot.commands import *
import supybot.plugins as plugins
import supybot.ircutils as ircutils
import supybot.callbacks as callbacks
try:
    from supybot.i18n import PluginInternationalization
    _ = PluginInternationalization('FML')
except ImportError:
    # Placeholder that allows to run the plugin on a bot
    # without the i18n module
    _ = lambda x: x


class FML(callbacks.Plugin):
    """Displays entries from fmylife.com."""
    threaded = True

    def fml(self, irc, msg, args, query):
        """[<id>]

<<<<<<< HEAD
        Displays a random entry from fmylife.com."""
        url = ('http://api.betacie.com/view/random?key=4be9c43fc03fe'
               '&language=en')
=======
        Displays an entry from fmylife.com. If <id>
        is not given, fetch a random entry from the API."""
        query = query or 'random'
        url = ('http://api.betacie.com/view/%s/nocomment'
              '?key=4be9c43fc03fe&language=en' % query)
>>>>>>> f1f8c617
        try:
            data = utils.web.getUrl(url)
        except utils.web.Error as e:
            irc.error(str(e), Raise=True)
        tree = ElementTree.fromstring(data.decode('utf-8'))
        tree = tree.find('items/item')
<<<<<<< HEAD

        category = tree.find('category').text
        text = tree.find('text').text
        fmlid = tree.attrib['id']
        url = tree.find('short_url').text
        votes = ircutils.bold("[Agreed: %s / Deserved: %s]" %
                              (tree.find('agree').text,
                               tree.find('deserved').text))
        s = format('\x02#%i [%s]\x02: %s - %s %u', fmlid,
=======
        try:
            category = tree.find('category').text
            text = tree.find('text').text
            fmlid = tree.attrib['id']
            url = tree.find('short_url').text
        except AttributeError as e:
            self.log.debug("FML: Error fetching FML %s from URL %s: %s", query,
                          url, e)
            irc.error("That FML does not exist or there was an error "
                      "fetching data from the API.", Raise=True)
        votes = ircutils.bold("[Agreed: %s / Deserved: %s]" % \
            (tree.find('agree').text, tree.find('deserved').text))
        s = format('\x02#%i [%s]\x02: %s - %s %u', fmlid, 
>>>>>>> f1f8c617
                   category, text, votes, url)
        irc.reply(s)
    fml = wrap(fml, [additional('positiveInt')])

Class = FML


# vim:set shiftwidth=4 softtabstop=4 expandtab textwidth=79:<|MERGE_RESOLUTION|>--- conflicted
+++ resolved
@@ -51,48 +51,32 @@
     def fml(self, irc, msg, args, query):
         """[<id>]
 
-<<<<<<< HEAD
-        Displays a random entry from fmylife.com."""
-        url = ('http://api.betacie.com/view/random?key=4be9c43fc03fe'
-               '&language=en')
-=======
         Displays an entry from fmylife.com. If <id>
         is not given, fetch a random entry from the API."""
         query = query or 'random'
         url = ('http://api.betacie.com/view/%s/nocomment'
               '?key=4be9c43fc03fe&language=en' % query)
->>>>>>> f1f8c617
         try:
             data = utils.web.getUrl(url)
         except utils.web.Error as e:
             irc.error(str(e), Raise=True)
         tree = ElementTree.fromstring(data.decode('utf-8'))
         tree = tree.find('items/item')
-<<<<<<< HEAD
 
-        category = tree.find('category').text
-        text = tree.find('text').text
-        fmlid = tree.attrib['id']
-        url = tree.find('short_url').text
-        votes = ircutils.bold("[Agreed: %s / Deserved: %s]" %
-                              (tree.find('agree').text,
-                               tree.find('deserved').text))
-        s = format('\x02#%i [%s]\x02: %s - %s %u', fmlid,
-=======
         try:
             category = tree.find('category').text
             text = tree.find('text').text
             fmlid = tree.attrib['id']
             url = tree.find('short_url').text
         except AttributeError as e:
-            self.log.debug("FML: Error fetching FML %s from URL %s: %s", query,
-                          url, e)
+            self.log.debug("FML: Error fetching FML %s from URL %s: %s",
+                           query, url, e)
             irc.error("That FML does not exist or there was an error "
                       "fetching data from the API.", Raise=True)
-        votes = ircutils.bold("[Agreed: %s / Deserved: %s]" % \
-            (tree.find('agree').text, tree.find('deserved').text))
-        s = format('\x02#%i [%s]\x02: %s - %s %u', fmlid, 
->>>>>>> f1f8c617
+        votes = ircutils.bold("[Agreed: %s / Deserved: %s]" %
+                              (tree.find('agree').text,
+                              tree.find('deserved').text))
+        s = format('\x02#%i [%s]\x02: %s - %s %u', fmlid,
                    category, text, votes, url)
         irc.reply(s)
     fml = wrap(fml, [additional('positiveInt')])
