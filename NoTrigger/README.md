NoTrigger is an anti-abuse script that modifies outFilter to prevent triggering other bots.

## Short description
In short, NoTrigger works by:

<<<<<<< HEAD
 - Prepending messages that start with a symbol (```!"#$%&'()*+,-./:;<=>?@[\]^_`{|}~```) with a space, since these are often used as prefixes for bots.
 - Prepending messages with a space if the channel is set to block colors and a message begins with a formatting code (sneaky attackers can otherwise do something like `\x02!echo hello` to bypass filters).
 - Optionally, prepending messages with a space if they match `<something>: ` or `<something>, `, since some bots are thought to respond to their nicks.
 - Optionally, blocking all channel-wide CTCPs (except for ACTION).

## Longer description/Backstory on why I made this
Sometimes if you have a public development channel with many bots residing in it, someone will come along and do something really evil: that is, create a huge message loop by chaining all your innocent bots together!
=======
 - Prepending messages that start with a symbol (```!"#$%&'()*+,-./:;<=>?@[\]^_`{|}~```) with a [zero width space](https://en.wikipedia.org/wiki/Zero-width_space) (ZWSP), since these are often used as prefixes for bots. This has the effect of being completely invisible, and tricks most bots into ignoring yours!
 - Prepending messages with a ZWSP if the channel is set to block colors and a message begins with a formatting code (sneaky attackers can otherwise do something like `\x02!echo hello` to bypass filters).
 - Optionally, prepending messages with a ZWSP if they match `<something>: ` or `<something>, `, since some bots are tought to respond to their nicks.
 - Optionally, blocking all channel-wide CTCPs (except for ACTION).

## Longer description/Backstory on why I wrote this
Sometimes when you have a public development channel with many bots residing in it, someone will come along and do something really evil: that is, create a huge message loop by chaining all your innocent bots together!
>>>>>>> 7d4b9cb9

For example:

```
<evilperson> !echo @echo $echo &echo abcdefg
<bot1> @echo $echo &echo abcdefg
<bot2> $echo &echo abcdefg
<bot3> &echo abcdefg
...
```

<<<<<<< HEAD
NoTrigger aims to solve some of these issues by prepending messages that start with commonly-used bot triggers with a space.
=======
NoTrigger aims to solve some of these issues by prepending messages that start with commonly-used bot triggers with a [zero-width space](https://en.wikipedia.org/wiki/Zero-width_space) or ZWSP. These are non-printing characters, which are essentially invisible to most people's clients. (We're going to use a space to represent the ZWSP in the examples below, so you can see a difference.)

>>>>>>> 7d4b9cb9
For example:

```
<evilperson> !echo @echo $echo &echo abcdefg
<securedbot>  @echo $echo &echo abcdefg
...
```

Boom. Problem solved, right? Well, almost.

Some bots will also respond to their nick!

```
<evilperson> !echo bot2: echo bot3: echo i lost the game!
<bot1> bot2: echo bot3: echo i lost the game!
<bot2> bot3: echo i lost the game!
...
```

This is slightly harder to parse, so we have to check if a message matches `<something>: <text>` or `<something>, <text>` (where `<something>` can be used as the name of a bot).

OKAY OKAY, now our bot is really foolproof, right?

<<<<<<< HEAD
**ALMOST!** Then there are the truly evil ops (shoutout to @jacob1) that start messing with your bot by introducing colour stripping! :D
=======
**ALMOST!** Then there are the truly evil ops (shoutout to [@jacob1](https://github.com/jacob1)) that start messing with your bot by introducing colour stripping! :D
>>>>>>> 7d4b9cb9

Fortunately, we'll append these message with a space too! (when the channel is set to strip colours, of course.)

##### Before:
```
Channel is set +c.
<evilperson> !bold "bot2: echo bot3: echo i lost the game!"
<unsecuredbot> bot2: echo bot3: echo i lost the game!
<bot2> bot3: echo i lost the game!
...
```

##### After:

```
Channel is set +c.
<evilperson> !bold "bot2: echo bot3: echo i lost the game!"
<securedbot>  bot2: echo bot3: echo i lost the game!
```

<<<<<<< HEAD
That's all! Find any more ways to abuse a poor, innocent bot? Let me know on the issue tracker! :stuck_out_tongue_closed_eyes:
=======
That's all! Find any more ways to abuse a poor, innocent bot? Let me know on the issue tracker! :stuck_out_tongue_closed_eyes:

(and no, not all bots use a hostmask matching `*!*@*/bot/*`, not even on freenode!)
>>>>>>> 7d4b9cb9
<|MERGE_RESOLUTION|>--- conflicted
+++ resolved
@@ -3,15 +3,6 @@
 ## Short description
 In short, NoTrigger works by:
 
-<<<<<<< HEAD
- - Prepending messages that start with a symbol (```!"#$%&'()*+,-./:;<=>?@[\]^_`{|}~```) with a space, since these are often used as prefixes for bots.
- - Prepending messages with a space if the channel is set to block colors and a message begins with a formatting code (sneaky attackers can otherwise do something like `\x02!echo hello` to bypass filters).
- - Optionally, prepending messages with a space if they match `<something>: ` or `<something>, `, since some bots are thought to respond to their nicks.
- - Optionally, blocking all channel-wide CTCPs (except for ACTION).
-
-## Longer description/Backstory on why I made this
-Sometimes if you have a public development channel with many bots residing in it, someone will come along and do something really evil: that is, create a huge message loop by chaining all your innocent bots together!
-=======
  - Prepending messages that start with a symbol (```!"#$%&'()*+,-./:;<=>?@[\]^_`{|}~```) with a [zero width space](https://en.wikipedia.org/wiki/Zero-width_space) (ZWSP), since these are often used as prefixes for bots. This has the effect of being completely invisible, and tricks most bots into ignoring yours!
  - Prepending messages with a ZWSP if the channel is set to block colors and a message begins with a formatting code (sneaky attackers can otherwise do something like `\x02!echo hello` to bypass filters).
  - Optionally, prepending messages with a ZWSP if they match `<something>: ` or `<something>, `, since some bots are tought to respond to their nicks.
@@ -19,7 +10,6 @@
 
 ## Longer description/Backstory on why I wrote this
 Sometimes when you have a public development channel with many bots residing in it, someone will come along and do something really evil: that is, create a huge message loop by chaining all your innocent bots together!
->>>>>>> 7d4b9cb9
 
 For example:
 
@@ -31,12 +21,8 @@
 ...
 ```
 
-<<<<<<< HEAD
-NoTrigger aims to solve some of these issues by prepending messages that start with commonly-used bot triggers with a space.
-=======
 NoTrigger aims to solve some of these issues by prepending messages that start with commonly-used bot triggers with a [zero-width space](https://en.wikipedia.org/wiki/Zero-width_space) or ZWSP. These are non-printing characters, which are essentially invisible to most people's clients. (We're going to use a space to represent the ZWSP in the examples below, so you can see a difference.)
 
->>>>>>> 7d4b9cb9
 For example:
 
 ```
@@ -60,11 +46,7 @@
 
 OKAY OKAY, now our bot is really foolproof, right?
 
-<<<<<<< HEAD
-**ALMOST!** Then there are the truly evil ops (shoutout to @jacob1) that start messing with your bot by introducing colour stripping! :D
-=======
 **ALMOST!** Then there are the truly evil ops (shoutout to [@jacob1](https://github.com/jacob1)) that start messing with your bot by introducing colour stripping! :D
->>>>>>> 7d4b9cb9
 
 Fortunately, we'll append these message with a space too! (when the channel is set to strip colours, of course.)
 
@@ -85,10 +67,6 @@
 <securedbot>  bot2: echo bot3: echo i lost the game!
 ```
 
-<<<<<<< HEAD
-That's all! Find any more ways to abuse a poor, innocent bot? Let me know on the issue tracker! :stuck_out_tongue_closed_eyes:
-=======
 That's all! Find any more ways to abuse a poor, innocent bot? Let me know on the issue tracker! :stuck_out_tongue_closed_eyes:
 
-(and no, not all bots use a hostmask matching `*!*@*/bot/*`, not even on freenode!)
->>>>>>> 7d4b9cb9
+(and no, not all bots use a hostmask matching `*!*@*/bot/*`, not even on freenode!)